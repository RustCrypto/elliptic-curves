//! Elliptic Curve Digital Signature Algorithm (ECDSA)
//!
//! This module contains support for computing and verifying ECDSA signatures.
//! To use it, you will need to enable one of the two following Cargo features:
//!
//! - `ecdsa-core`: provides only the [`Signature`] type (which represents an
//!   ECDSA/P-256 signature). Does not require the `arithmetic` feature.
//!   This is useful for 3rd-party crates which wish to use the `Signature`
//!   type for interoperability purposes (particularly in conjunction with the
//!   [`signature::Signer`] trait. Example use cases for this include other
//!   software implementations of ECDSA/P-256 and wrappers for cloud KMS
//!   services or hardware devices (HSM or crypto hardware wallet).
//! - `ecdsa`: provides `ecdsa-core` features plus the [`SigningKey`] and
//!   [`VerifyingKey`] types which natively implement ECDSA/P-256 signing and
//!   verification.
//!
//! ## Signing/Verification Example
//!
//! This example requires the `ecdsa` Cargo feature is enabled:
//!
//! ```
//! # #[cfg(feature = "ecdsa")]
//! # {
//! use p256::{
//!     ecdsa::{SigningKey, Signature, signature::Signer},
//! };
//! use rand_core::OsRng; // requires 'getrandom' feature
//!
//! // Signing
//! let signing_key = SigningKey::random(&mut OsRng); // Serialize with `::to_bytes()`
//! let message = b"ECDSA proves knowledge of a secret number in the context of a single message";
//! let signature = signing_key.sign(message);
//!
//! // Verification
//! use p256::ecdsa::{VerifyingKey, signature::Verifier};
//!
//! let verify_key = VerifyingKey::from(&signing_key); // Serialize with `::to_encoded_point()`
//! assert!(verify_key.verify(message, &signature).is_ok());
//! # }
//! ```

pub use ecdsa_core::signature::{self, Error};
use ecdsa_core::NormalizeLow;

use super::NistP256;

#[cfg(feature = "ecdsa")]
use {
    crate::{AffinePoint, ProjectivePoint, Scalar},
    core::borrow::Borrow,
    ecdsa_core::hazmat::{SignPrimitive, VerifyPrimitive},
<<<<<<< HEAD
    elliptic_curve::ops::Invert,
=======
    elliptic_curve::{
        group::ff::Field,
        ops::{Invert, Reduce},
    },
>>>>>>> 05986ad5
};

/// ECDSA/P-256 signature (fixed-size)
pub type Signature = ecdsa_core::Signature<NistP256>;

/// ECDSA/P-256 signature (ASN.1 DER encoded)
pub type DerSignature = ecdsa_core::der::Signature<NistP256>;

/// ECDSA/P-256 signing key
#[cfg(feature = "ecdsa")]
#[cfg_attr(docsrs, doc(cfg(feature = "ecdsa")))]
pub type SigningKey = ecdsa_core::SigningKey<NistP256>;

/// ECDSA/P-256 verification key (i.e. public key)
#[cfg(feature = "ecdsa")]
#[cfg_attr(docsrs, doc(cfg(feature = "ecdsa")))]
pub type VerifyingKey = ecdsa_core::VerifyingKey<NistP256>;

#[cfg(feature = "sha256")]
#[cfg_attr(docsrs, doc(cfg(feature = "sha256")))]
impl ecdsa_core::hazmat::DigestPrimitive for NistP256 {
    type Digest = sha2::Sha256;
}

#[cfg(feature = "ecdsa")]
impl SignPrimitive<NistP256> for Scalar {
    #[allow(clippy::many_single_char_names)]
    fn try_sign_prehashed<K>(&self, ephemeral_scalar: &K, z: &Scalar) -> Result<Signature, Error>
    where
        K: Borrow<Scalar> + Invert<Output = Scalar>,
    {
        let k_inverse = ephemeral_scalar.invert();
        let k = ephemeral_scalar.borrow();

        if k_inverse.is_none().into() || k.is_zero().into() {
            return Err(Error::new());
        }

        let k_inverse = k_inverse.unwrap();

        // Compute `x`-coordinate of affine point 𝑘×𝑮
        let x = (ProjectivePoint::generator() * k).to_affine().x;

        // Lift `x` (element of base field) to serialized big endian integer,
        // then reduce it to an element of the scalar field
        let r = Scalar::from_be_bytes_reduced(x.to_bytes());

        // Compute `s` as a signature over `r` and `z`.
        let s = k_inverse * (z + &(r * self));

        if s.is_zero().into() {
            return Err(Error::new());
        }

        Signature::from_scalars(r, s)
    }
}

#[cfg(feature = "ecdsa")]
impl VerifyPrimitive<NistP256> for AffinePoint {
    fn verify_prehashed(&self, z: &Scalar, signature: &Signature) -> Result<(), Error> {
        let r = signature.r();
        let s = signature.s();
        let s_inv = s.invert().unwrap();
        let u1 = z * &s_inv;
        let u2 = *r * s_inv;

        let x = ((ProjectivePoint::generator() * u1) + (ProjectivePoint::from(*self) * u2))
            .to_affine()
            .x;

        if Scalar::from_be_bytes_reduced(x.to_bytes()) == *r {
            Ok(())
        } else {
            Err(Error::new())
        }
    }
}

#[cfg(feature = "ecdsa")]
impl NormalizeLow for Scalar {
    fn normalize_low(&self) -> Option<Self> {
        if self.is_high().into() {
            Some(-self)
        } else {
            None
        }
    }
}

#[cfg(all(test, feature = "ecdsa"))]
mod tests {
    use crate::{
        ecdsa::{signature::Signer, SigningKey},
        test_vectors::ecdsa::ECDSA_TEST_VECTORS,
        BlindedScalar, Scalar,
    };
    use ecdsa_core::hazmat::SignPrimitive;
    use elliptic_curve::{generic_array::GenericArray, group::ff::PrimeField, rand_core::OsRng};
    use hex_literal::hex;

    // Test vector from RFC 6979 Appendix 2.5 (NIST P-256 + SHA-256)
    // <https://tools.ietf.org/html/rfc6979#appendix-A.2.5>
    #[test]
    fn rfc6979() {
        let x = &hex!("c9afa9d845ba75166b5c215767b1d6934e50c3db36e89b127b8a622b120f6721");
        let signer = SigningKey::from_bytes(x).unwrap();
        let signature = signer.sign(b"sample");
        assert_eq!(
            signature.as_ref(),
            &hex!(
                "efd48b2aacb6a8fd1140dd9cd45e81d69d2c877b56aaf991c34d0ea84eaf3716
                     f7cb1c942d657c41d436c7a1b6e29f65f3e900dbb9aff4064dc4ab2f843acda8"
            )[..]
        );
    }

    #[test]
    fn scalar_blinding() {
        let vector = &ECDSA_TEST_VECTORS[0];
        let d = Scalar::from_repr(GenericArray::clone_from_slice(vector.d)).unwrap();
        let k = Scalar::from_repr(GenericArray::clone_from_slice(vector.k)).unwrap();
        let k_blinded = BlindedScalar::new(k, &mut OsRng);
        let z = Scalar::from_repr(GenericArray::clone_from_slice(vector.m)).unwrap();
        let sig = d.try_sign_prehashed(&k_blinded, &z).unwrap();

        assert_eq!(vector.r, sig.r().to_bytes().as_slice());
        assert_eq!(vector.s, sig.s().to_bytes().as_slice());
    }

    mod sign {
        use crate::{test_vectors::ecdsa::ECDSA_TEST_VECTORS, NistP256};
        ecdsa_core::new_signing_test!(NistP256, ECDSA_TEST_VECTORS);
    }

    mod verify {
        use crate::{test_vectors::ecdsa::ECDSA_TEST_VECTORS, NistP256};
        ecdsa_core::new_verification_test!(NistP256, ECDSA_TEST_VECTORS);
    }

    mod wycheproof {
        use crate::NistP256;
        ecdsa_core::new_wycheproof_test!(wycheproof, "wycheproof", NistP256);
    }
}<|MERGE_RESOLUTION|>--- conflicted
+++ resolved
@@ -49,14 +49,10 @@
     crate::{AffinePoint, ProjectivePoint, Scalar},
     core::borrow::Borrow,
     ecdsa_core::hazmat::{SignPrimitive, VerifyPrimitive},
-<<<<<<< HEAD
-    elliptic_curve::ops::Invert,
-=======
     elliptic_curve::{
         group::ff::Field,
         ops::{Invert, Reduce},
     },
->>>>>>> 05986ad5
 };
 
 /// ECDSA/P-256 signature (fixed-size)
