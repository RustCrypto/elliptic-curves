//! Scalar field arithmetic modulo n = 115792089210356248762697446949407573529996955224135760342422259061068512044369

pub mod blinded;

use crate::{
    arithmetic::util::{adc, mac, sbb},
    FieldBytes, NistP256, SecretKey,
};
use core::ops::{Add, AddAssign, Mul, MulAssign, Neg, Sub, SubAssign};
use elliptic_curve::{
    bigint::{ArrayEncoding, Encoding, Limb, U256},
    generic_array::arr,
    group::ff::{Field, PrimeField},
    ops::Reduce,
    rand_core::RngCore,
    subtle::{
        Choice, ConditionallySelectable, ConstantTimeEq, ConstantTimeGreater, ConstantTimeLess,
        CtOption,
    },
    zeroize::DefaultIsZeroes,
    Curve, ScalarArithmetic, ScalarCore,
};

#[cfg(feature = "bits")]
use {crate::ScalarBits, elliptic_curve::group::ff::PrimeFieldBits};

<<<<<<< HEAD
#[cfg(feature = "digest")]
use ecdsa_core::{elliptic_curve::consts::U32, hazmat::FromDigest, signature::digest::Digest};

#[cfg(test)]
use num_bigint::{BigUint, ToBigUint};

=======
>>>>>>> a585b24f
/// Array containing 4 x 64-bit unsigned integers.
// TODO(tarcieri): replace this entirely with `U256`
type U64x4 = [u64; 4];

/// Constant representing the modulus
/// n = FFFFFFFF 00000000 FFFFFFFF FFFFFFFF BCE6FAAD A7179E84 F3B9CAC2 FC632551
const MODULUS: U64x4 = u256_to_u64x4(NistP256::ORDER);
const FRAC_MODULUS_2: U256 = NistP256::ORDER.shr_vartime(1);

/// MU = floor(2^512 / n)
///    = 115792089264276142090721624801893421302707618245269942344307673200490803338238
///    = 0x100000000fffffffffffffffeffffffff43190552df1a6c21012ffd85eedf9bfe
pub const MU: [u64; 5] = [
    0x012f_fd85_eedf_9bfe,
    0x4319_0552_df1a_6c21,
    0xffff_fffe_ffff_ffff,
    0x0000_0000_ffff_ffff,
    0x0000_0000_0000_0001,
];

impl ScalarArithmetic for NistP256 {
    type Scalar = Scalar;
}

/// Scalars are elements in the finite field modulo n.
///
/// # Trait impls
///
/// Much of the important functionality of scalars is provided by traits from
/// the [`ff`](https://docs.rs/ff/) crate, which is re-exported as
/// `p256::elliptic_curve::ff`:
///
/// - [`Field`](https://docs.rs/ff/latest/ff/trait.Field.html) -
///   represents elements of finite fields and provides:
///   - [`Field::random`](https://docs.rs/ff/latest/ff/trait.Field.html#tymethod.random) -
///     generate a random scalar
///   - `double`, `square`, and `invert` operations
///   - Bounds for [`Add`], [`Sub`], [`Mul`], and [`Neg`] (as well as `*Assign` equivalents)
///   - Bounds for [`ConditionallySelectable`] from the `subtle` crate
/// - [`PrimeField`](https://docs.rs/ff/0.9.0/ff/trait.PrimeField.html) -
///   represents elements of prime fields and provides:
///   - `from_repr`/`to_repr` for converting field elements from/to big integers.
///   - `char_le_bits`, `multiplicative_generator`, `root_of_unity` constants.
/// - [`PrimeFieldBits`](https://docs.rs/ff/latest/ff/trait.PrimeFieldBits.html) -
///   operations over field elements represented as bits (requires `bits` feature)
///
/// Please see the documentation for the relevant traits for more information.
#[derive(Clone, Copy, Debug, Default)]
#[cfg_attr(docsrs, doc(cfg(feature = "arithmetic")))]
pub struct Scalar(U256);

impl Field for Scalar {
    fn random(mut rng: impl RngCore) -> Self {
        let mut bytes = FieldBytes::default();

        // Generate a uniformly random scalar using rejection sampling,
        // which produces a uniformly random distribution of scalars.
        //
        // This method is not constant time, but should be secure so long as
        // rejected RNG outputs are unrelated to future ones (which is a
        // necessary property of a `CryptoRng`).
        //
        // With an unbiased RNG, the probability of failing to complete after 4
        // iterations is vanishingly small.
        loop {
            rng.fill_bytes(&mut bytes);
            if let Some(scalar) = Scalar::from_repr(bytes).into() {
                return scalar;
            }
        }
    }

    fn zero() -> Self {
        Self::ZERO
    }

    fn one() -> Self {
        Self::ONE
    }

    #[must_use]
    fn square(&self) -> Self {
        Scalar::square(self)
    }

    #[must_use]
    fn double(&self) -> Self {
        self.add(self)
    }

    fn invert(&self) -> CtOption<Self> {
        Scalar::invert(self)
    }

    /// Tonelli-Shank's algorithm for q mod 16 = 1
    /// https://eprint.iacr.org/2012/685.pdf (page 12, algorithm 5)
    #[allow(clippy::many_single_char_names)]
    fn sqrt(&self) -> CtOption<Self> {
        // Note: `pow_vartime` is constant-time with respect to `self`
        let w = self.pow_vartime(&[
            0x279dce5617e3192a,
            0xfde737d56d38bcf4,
            0x07ffffffffffffff,
            0x07fffffff8000000,
        ]);

        let mut v = Self::S;
        let mut x = *self * w;
        let mut b = x * w;
        let mut z = Self::root_of_unity();

        for max_v in (1..=Self::S).rev() {
            let mut k = 1;
            let mut tmp = b.square();
            let mut j_less_than_v = Choice::from(1);

            for j in 2..max_v {
                let tmp_is_one = tmp.ct_eq(&Self::one());
                let squared = Self::conditional_select(&tmp, &z, tmp_is_one).square();
                tmp = Self::conditional_select(&squared, &tmp, tmp_is_one);
                let new_z = Self::conditional_select(&z, &squared, tmp_is_one);
                j_less_than_v &= !j.ct_eq(&v);
                k = u32::conditional_select(&j, &k, tmp_is_one);
                z = Self::conditional_select(&z, &new_z, j_less_than_v);
            }

            let result = x * z;
            x = Self::conditional_select(&result, &x, b.ct_eq(&Self::one()));
            z = z.square();
            b *= z;
            v = k;
        }

        CtOption::new(x, x.square().ct_eq(self))
    }
}

impl PrimeField for Scalar {
    type Repr = FieldBytes;

    const NUM_BITS: u32 = 256;
    const CAPACITY: u32 = 255;
    const S: u32 = 4;

    /// Attempts to parse the given byte array as an SEC1-encoded scalar.
    ///
    /// Returns None if the byte array does not contain a big-endian integer in the range
    /// [0, p).
    fn from_repr(bytes: FieldBytes) -> CtOption<Self> {
        let inner = U256::from_be_byte_array(bytes);
        CtOption::new(Self(inner), inner.ct_lt(&NistP256::ORDER))
    }

    fn to_repr(&self) -> FieldBytes {
        self.to_bytes()
    }

    fn is_odd(&self) -> Choice {
        self.0.is_odd()
    }

    fn multiplicative_generator() -> Self {
        7u64.into()
    }

    fn root_of_unity() -> Self {
        Scalar::from_repr(arr![u8;
            0xff, 0xc9, 0x7f, 0x06, 0x2a, 0x77, 0x09, 0x92, 0xba, 0x80, 0x7a, 0xce, 0x84, 0x2a,
            0x3d, 0xfc, 0x15, 0x46, 0xca, 0xd0, 0x04, 0x37, 0x8d, 0xaf, 0x05, 0x92, 0xd7, 0xfb,
            0xb4, 0x1e, 0x66, 0x02,
        ])
        .unwrap()
    }
}

#[cfg(feature = "bits")]
#[cfg_attr(docsrs, doc(cfg(feature = "bits")))]
impl PrimeFieldBits for Scalar {
    #[cfg(target_pointer_width = "32")]
    type ReprBits = [u32; 8];

    #[cfg(target_pointer_width = "64")]
    type ReprBits = [u64; 4];

    fn to_le_bits(&self) -> ScalarBits {
        self.into()
    }

    fn char_le_bits() -> ScalarBits {
        NistP256::ORDER.to_uint_array().into()
    }
}

impl Scalar {
    /// Zero scalar.
    pub const ZERO: Self = Self(U256::ZERO);

    /// Multiplicative identity.
    pub const ONE: Self = Self(U256::ONE);

    /// Returns the SEC1 encoding of this scalar.
    pub fn to_bytes(&self) -> FieldBytes {
        self.0.to_be_byte_array()
    }

    /// Returns self + rhs mod n
    pub const fn add(&self, rhs: &Self) -> Self {
        Self(self.0.add_mod(&rhs.0, &NistP256::ORDER))
    }

    /// Returns 2*self.
    pub const fn double(&self) -> Self {
        self.add(self)
    }

    /// Returns self - rhs mod n.
    pub const fn sub(&self, rhs: &Self) -> Self {
        Self(self.0.sub_mod(&rhs.0, &NistP256::ORDER))
    }

    /// Returns self * rhs mod n
    pub const fn mul(&self, rhs: &Self) -> Self {
        // TODO(tarcieri): reverse hi/lo? See RustCrypto/utils#620
        let (hi, lo) = self.0.mul_wide(&rhs.0);
        Self::barrett_reduce(lo, hi)
    }

    /// Returns self * self mod p
    pub const fn square(&self) -> Self {
        // Schoolbook multiplication.
        self.mul(self)
    }

    /// Returns the multiplicative inverse of self, if self is non-zero
    pub fn invert(&self) -> CtOption<Self> {
        // We need to find b such that b * a ≡ 1 mod p. As we are in a prime
        // field, we can apply Fermat's Little Theorem:
        //
        //    a^p         ≡ a mod p
        //    a^(p-1)     ≡ 1 mod p
        //    a^(p-2) * a ≡ 1 mod p
        //
        // Thus inversion can be implemented with a single exponentiation.
        //
        // This is `n - 2`, so the top right two digits are `4f` instead of `51`.
        let inverse = self.pow_vartime(&[
            0xf3b9_cac2_fc63_254f,
            0xbce6_faad_a717_9e84,
            0xffff_ffff_ffff_ffff,
            0xffff_ffff_0000_0000,
        ]);

        CtOption::new(inverse, !self.is_zero())
    }

    /// Is this scalar greater than or equal to n / 2?
    pub fn is_high(&self) -> Choice {
        // self.0.ct_gt(&U256::from_uint_array(FRAC_MODULUS_2))
        self.0.ct_gt(&FRAC_MODULUS_2)
    }

    /// Returns the scalar modulus as a `BigUint` object.
    #[cfg(test)]
    pub fn modulus_as_biguint() -> BigUint {
        Self::one().neg().to_biguint().unwrap() + 1.to_biguint().unwrap()
    }

    /// Determine if this `Scalar` is zero.
    ///
    /// # Returns
    ///
    /// If zero, return `Choice(1)`.  Otherwise, return `Choice(0)`.
    pub fn is_zero(&self) -> Choice {
        self.ct_eq(&Scalar::zero())
    }

    /// Faster inversion using Stein's algorithm
    #[allow(non_snake_case)]
    pub fn invert_vartime(&self) -> CtOption<Self> {
        // https://link.springer.com/article/10.1007/s13389-016-0135-4

        let mut u = *self;
        // currently an invalid scalar
        let mut v = Scalar(NistP256::ORDER);
        let mut A = Self::one();
        let mut C = Self::zero();

        while !bool::from(u.is_zero()) {
            // u-loop
            while bool::from(u.is_even()) {
                u.shr1();

                let was_odd: bool = A.is_odd().into();
                A.shr1();

                if was_odd {
                    A += Scalar(FRAC_MODULUS_2);
                    A += Self::one();
                }
            }

            // v-loop
            while bool::from(v.is_even()) {
                v.shr1();

                let was_odd: bool = C.is_odd().into();
                C.shr1();

                if was_odd {
                    C += Scalar(FRAC_MODULUS_2);
                    C += Self::one();
                }
            }

            // sub-step
            if u >= v {
                u -= &v;
                A -= &C;
            } else {
                v -= &u;
                C -= &A;
            }
        }

        CtOption::new(C, !self.is_zero())
    }

    /// Is integer representing equivalence class odd?
    pub fn is_odd(&self) -> Choice {
        self.0.is_odd()
    }

    /// Is integer representing equivalence class even?
    pub fn is_even(&self) -> Choice {
        !self.is_odd()
    }

    /// Borrow the inner limbs array.
    pub(crate) const fn limbs(&self) -> &[Limb] {
        self.0.limbs()
    }

    /// Barrett Reduction
    ///
    /// The general algorithm is:
    /// ```text
    /// p = n = order of group
    /// b = 2^64 = 64bit machine word
    /// k = 4
    /// a \in [0, 2^512]
    /// mu := floor(b^{2k} / p)
    /// q1 := floor(a / b^{k - 1})
    /// q2 := q1 * mu
    /// q3 := <- floor(a / b^{k - 1})
    /// r1 := a mod b^{k + 1}
    /// r2 := q3 * m mod b^{k + 1}
    /// r := r1 - r2
    ///
    /// if r < 0: r := r + b^{k + 1}
    /// while r >= p: do r := r - p (at most twice)
    /// ```
    ///
    /// References:
    /// - Handbook of Applied Cryptography, Chapter 14
    ///   Algorithm 14.42
    ///   http://cacr.uwaterloo.ca/hac/about/chap14.pdf
    ///
    /// - Efficient and Secure Elliptic Curve Cryptography Implementation of Curve P-256
    ///   Algorithm 6) Barrett Reduction modulo p
    ///   https://csrc.nist.gov/csrc/media/events/workshop-on-elliptic-curve-cryptography-standards/documents/papers/session6-adalier-mehmet.pdf
    #[inline]
    #[allow(clippy::too_many_arguments)]
    const fn barrett_reduce(lo: U256, hi: U256) -> Self {
        let lo = u256_to_u64x4(lo);
        let hi = u256_to_u64x4(hi);
        let a0 = lo[0];
        let a1 = lo[1];
        let a2 = lo[2];
        let a3 = lo[3];
        let a4 = hi[0];
        let a5 = hi[1];
        let a6 = hi[2];
        let a7 = hi[3];
        let q1: [u64; 5] = [a3, a4, a5, a6, a7];

        const fn q1_times_mu_shift_five(q1: &[u64; 5]) -> [u64; 5] {
            // Schoolbook multiplication.

            let (_w0, carry) = mac(0, q1[0], MU[0], 0);
            let (w1, carry) = mac(0, q1[0], MU[1], carry);
            let (w2, carry) = mac(0, q1[0], MU[2], carry);
            let (w3, carry) = mac(0, q1[0], MU[3], carry);
            let (w4, w5) = mac(0, q1[0], MU[4], carry);

            let (_w1, carry) = mac(w1, q1[1], MU[0], 0);
            let (w2, carry) = mac(w2, q1[1], MU[1], carry);
            let (w3, carry) = mac(w3, q1[1], MU[2], carry);
            let (w4, carry) = mac(w4, q1[1], MU[3], carry);
            let (w5, w6) = mac(w5, q1[1], MU[4], carry);

            let (_w2, carry) = mac(w2, q1[2], MU[0], 0);
            let (w3, carry) = mac(w3, q1[2], MU[1], carry);
            let (w4, carry) = mac(w4, q1[2], MU[2], carry);
            let (w5, carry) = mac(w5, q1[2], MU[3], carry);
            let (w6, w7) = mac(w6, q1[2], MU[4], carry);

            let (_w3, carry) = mac(w3, q1[3], MU[0], 0);
            let (w4, carry) = mac(w4, q1[3], MU[1], carry);
            let (w5, carry) = mac(w5, q1[3], MU[2], carry);
            let (w6, carry) = mac(w6, q1[3], MU[3], carry);
            let (w7, w8) = mac(w7, q1[3], MU[4], carry);

            let (_w4, carry) = mac(w4, q1[4], MU[0], 0);
            let (w5, carry) = mac(w5, q1[4], MU[1], carry);
            let (w6, carry) = mac(w6, q1[4], MU[2], carry);
            let (w7, carry) = mac(w7, q1[4], MU[3], carry);
            let (w8, w9) = mac(w8, q1[4], MU[4], carry);

            // let q2 = [_w0, _w1, _w2, _w3, _w4, w5, w6, w7, w8, w9];
            [w5, w6, w7, w8, w9]
        }

        let q3 = q1_times_mu_shift_five(&q1);

        let r1: [u64; 5] = [a0, a1, a2, a3, a4];

        const fn q3_times_n_keep_five(q3: &[u64; 5]) -> [u64; 5] {
            // Schoolbook multiplication.

            let (w0, carry) = mac(0, q3[0], MODULUS[0], 0);
            let (w1, carry) = mac(0, q3[0], MODULUS[1], carry);
            let (w2, carry) = mac(0, q3[0], MODULUS[2], carry);
            let (w3, carry) = mac(0, q3[0], MODULUS[3], carry);
            let (w4, _) = mac(0, q3[0], 0, carry);

            let (w1, carry) = mac(w1, q3[1], MODULUS[0], 0);
            let (w2, carry) = mac(w2, q3[1], MODULUS[1], carry);
            let (w3, carry) = mac(w3, q3[1], MODULUS[2], carry);
            let (w4, _) = mac(w4, q3[1], MODULUS[3], carry);

            let (w2, carry) = mac(w2, q3[2], MODULUS[0], 0);
            let (w3, carry) = mac(w3, q3[2], MODULUS[1], carry);
            let (w4, _) = mac(w4, q3[2], MODULUS[2], carry);

            let (w3, carry) = mac(w3, q3[3], MODULUS[0], 0);
            let (w4, _) = mac(w4, q3[3], MODULUS[1], carry);

            let (w4, _) = mac(w4, q3[4], MODULUS[0], 0);

            [w0, w1, w2, w3, w4]
        }

        let r2: [u64; 5] = q3_times_n_keep_five(&q3);

        #[inline]
        #[allow(clippy::too_many_arguments)]
        const fn sub_inner_five(l: [u64; 5], r: [u64; 5]) -> [u64; 5] {
            let (w0, borrow) = sbb(l[0], r[0], 0);
            let (w1, borrow) = sbb(l[1], r[1], borrow);
            let (w2, borrow) = sbb(l[2], r[2], borrow);
            let (w3, borrow) = sbb(l[3], r[3], borrow);
            let (w4, _borrow) = sbb(l[4], r[4], borrow);

            // If underflow occurred on the final limb - don't care (= add b^{k+1}).
            [w0, w1, w2, w3, w4]
        }

        let r: [u64; 5] = sub_inner_five(r1, r2);

        #[inline]
        #[allow(clippy::too_many_arguments)]
        const fn subtract_n_if_necessary(r0: u64, r1: u64, r2: u64, r3: u64, r4: u64) -> [u64; 5] {
            let (w0, borrow) = sbb(r0, MODULUS[0], 0);
            let (w1, borrow) = sbb(r1, MODULUS[1], borrow);
            let (w2, borrow) = sbb(r2, MODULUS[2], borrow);
            let (w3, borrow) = sbb(r3, MODULUS[3], borrow);
            let (w4, borrow) = sbb(r4, 0, borrow);

            // If underflow occurred on the final limb, borrow = 0xfff...fff, otherwise
            // borrow = 0x000...000. Thus, we use it as a mask to conditionally add the
            // modulus.
            let (w0, carry) = adc(w0, MODULUS[0] & borrow, 0);
            let (w1, carry) = adc(w1, MODULUS[1] & borrow, carry);
            let (w2, carry) = adc(w2, MODULUS[2] & borrow, carry);
            let (w3, carry) = adc(w3, MODULUS[3] & borrow, carry);
            let (w4, _carry) = adc(w4, 0, carry);

            [w0, w1, w2, w3, w4]
        }

        // Result is in range (0, 3*n - 1),
        // and 90% of the time, no subtraction will be needed.
        let r = subtract_n_if_necessary(r[0], r[1], r[2], r[3], r[4]);
        let r = subtract_n_if_necessary(r[0], r[1], r[2], r[3], r[4]);
        Scalar::from_u64x4_unchecked([r[0], r[1], r[2], r[3]])
    }

    /// Perform unchecked conversion from a U64x4 to a Scalar.
    ///
    /// Note: this does *NOT* ensure that the provided value is less than `MODULUS`.
    // TODO(tarcieri): implement all algorithms in terms of `U256`?
    #[cfg(target_pointer_width = "32")]
    const fn from_u64x4_unchecked(limbs: U64x4) -> Self {
        Self(U256::from_uint_array([
            (limbs[0] & 0xFFFFFFFF) as u32,
            (limbs[0] >> 32) as u32,
            (limbs[1] & 0xFFFFFFFF) as u32,
            (limbs[1] >> 32) as u32,
            (limbs[2] & 0xFFFFFFFF) as u32,
            (limbs[2] >> 32) as u32,
            (limbs[3] & 0xFFFFFFFF) as u32,
            (limbs[3] >> 32) as u32,
        ]))
    }

    /// Perform unchecked conversion from a U64x4 to a Scalar.
    ///
    /// Note: this does *NOT* ensure that the provided value is less than `MODULUS`.
    // TODO(tarcieri): implement all algorithms in terms of `U256`?
    #[cfg(target_pointer_width = "64")]
    const fn from_u64x4_unchecked(limbs: U64x4) -> Self {
        Self(U256::from_uint_array(limbs))
    }

    /// Shift right by one bit
    fn shr1(&mut self) {
        self.0 >>= 1;
    }
}

impl DefaultIsZeroes for Scalar {}

impl Eq for Scalar {}

impl PartialEq for Scalar {
    fn eq(&self, other: &Self) -> bool {
        self.ct_eq(other).into()
    }
}

impl PartialOrd for Scalar {
    fn partial_cmp(&self, other: &Self) -> Option<core::cmp::Ordering> {
        Some(self.cmp(other))
    }
}

impl Ord for Scalar {
    fn cmp(&self, other: &Self) -> core::cmp::Ordering {
        self.0.cmp(&other.0)
    }
}

impl From<u64> for Scalar {
    fn from(k: u64) -> Self {
        Scalar(k.into())
    }
}

impl From<ScalarCore<NistP256>> for Scalar {
    fn from(scalar: ScalarCore<NistP256>) -> Scalar {
        Scalar(*scalar.as_uint())
    }
}

impl From<Scalar> for U256 {
    fn from(scalar: Scalar) -> U256 {
        scalar.0
    }
}

impl Add<Scalar> for Scalar {
    type Output = Scalar;

    fn add(self, other: Scalar) -> Scalar {
        Scalar::add(&self, &other)
    }
}

impl Add<&Scalar> for &Scalar {
    type Output = Scalar;

    fn add(self, other: &Scalar) -> Scalar {
        Scalar::add(self, other)
    }
}

impl Add<&Scalar> for Scalar {
    type Output = Scalar;

    fn add(self, other: &Scalar) -> Scalar {
        Scalar::add(&self, other)
    }
}

impl AddAssign<Scalar> for Scalar {
    fn add_assign(&mut self, rhs: Scalar) {
        *self = Scalar::add(self, &rhs);
    }
}

impl AddAssign<&Scalar> for Scalar {
    fn add_assign(&mut self, rhs: &Scalar) {
        *self = Scalar::add(self, rhs);
    }
}

impl Sub<Scalar> for Scalar {
    type Output = Scalar;

    fn sub(self, other: Scalar) -> Scalar {
        Scalar::sub(&self, &other)
    }
}

impl Sub<&Scalar> for &Scalar {
    type Output = Scalar;

    fn sub(self, other: &Scalar) -> Scalar {
        Scalar::sub(self, other)
    }
}

impl Sub<&Scalar> for Scalar {
    type Output = Scalar;

    fn sub(self, other: &Scalar) -> Scalar {
        Scalar::sub(&self, other)
    }
}

impl SubAssign<Scalar> for Scalar {
    fn sub_assign(&mut self, rhs: Scalar) {
        *self = Scalar::sub(self, &rhs);
    }
}

impl SubAssign<&Scalar> for Scalar {
    fn sub_assign(&mut self, rhs: &Scalar) {
        *self = Scalar::sub(self, rhs);
    }
}

impl Mul<Scalar> for Scalar {
    type Output = Scalar;

    fn mul(self, other: Scalar) -> Scalar {
        Scalar::mul(&self, &other)
    }
}

impl Mul<&Scalar> for &Scalar {
    type Output = Scalar;

    fn mul(self, other: &Scalar) -> Scalar {
        Scalar::mul(self, other)
    }
}

impl Mul<&Scalar> for Scalar {
    type Output = Scalar;

    fn mul(self, other: &Scalar) -> Scalar {
        Scalar::mul(&self, other)
    }
}

impl MulAssign<Scalar> for Scalar {
    fn mul_assign(&mut self, rhs: Scalar) {
        *self = Scalar::mul(self, &rhs);
    }
}

impl MulAssign<&Scalar> for Scalar {
    fn mul_assign(&mut self, rhs: &Scalar) {
        *self = Scalar::mul(self, rhs);
    }
}

impl Neg for Scalar {
    type Output = Scalar;

    fn neg(self) -> Scalar {
        Scalar::zero() - self
    }
}

impl<'a> Neg for &'a Scalar {
    type Output = Scalar;

    fn neg(self) -> Scalar {
        Scalar::zero() - self
    }
}

impl Reduce<U256> for Scalar {
    fn from_uint_reduced(w: U256) -> Self {
        let (r, underflow) = w.sbb(&NistP256::ORDER, Limb::ZERO);
        let underflow = Choice::from((underflow.0 >> (Limb::BIT_SIZE - 1)) as u8);
        Self(U256::conditional_select(&w, &r, !underflow))
    }
}

impl ConditionallySelectable for Scalar {
    fn conditional_select(a: &Self, b: &Self, choice: Choice) -> Self {
        Self(U256::conditional_select(&a.0, &b.0, choice))
    }
}

impl ConstantTimeEq for Scalar {
    fn ct_eq(&self, other: &Self) -> Choice {
        self.0.ct_eq(&other.0)
    }
}

#[cfg(feature = "bits")]
#[cfg_attr(docsrs, doc(cfg(feature = "bits")))]
impl From<&Scalar> for ScalarBits {
    fn from(scalar: &Scalar) -> ScalarBits {
        scalar.0.to_uint_array().into()
    }
}

impl From<Scalar> for FieldBytes {
    fn from(scalar: Scalar) -> Self {
        scalar.to_bytes()
    }
}

impl From<&Scalar> for FieldBytes {
    fn from(scalar: &Scalar) -> Self {
        scalar.to_bytes()
    }
}

impl From<&SecretKey> for Scalar {
    fn from(secret_key: &SecretKey) -> Scalar {
        *secret_key.to_nonzero_scalar()
    }
}

/// Convert to a [`U64x4`] array.
// TODO(tarcieri): implement all algorithms in terms of `U256`?
#[cfg(target_pointer_width = "32")]
pub(crate) const fn u256_to_u64x4(u256: U256) -> U64x4 {
    let limbs = u256.to_uint_array();

    [
        (limbs[0] as u64) | ((limbs[1] as u64) << 32),
        (limbs[2] as u64) | ((limbs[3] as u64) << 32),
        (limbs[4] as u64) | ((limbs[5] as u64) << 32),
        (limbs[6] as u64) | ((limbs[7] as u64) << 32),
    ]
}

/// Convert to a [`U64x4`] array.
// TODO(tarcieri): implement all algorithms in terms of `U256`?
#[cfg(target_pointer_width = "64")]
pub(crate) const fn u256_to_u64x4(u256: U256) -> U64x4 {
    u256.to_uint_array()
}

#[cfg(test)]
mod tests {
    use super::Scalar;
    use crate::arithmetic::util::{biguint_to_bytes, bytes_to_biguint};
    use crate::{FieldBytes, SecretKey};
    use elliptic_curve::group::ff::{Field, PrimeField};
    use num_bigint::{BigUint, ToBigUint};

    #[test]
    fn from_to_bytes_roundtrip() {
        let k: u64 = 42;
        let mut bytes = FieldBytes::default();
        bytes[24..].copy_from_slice(k.to_be_bytes().as_ref());

        let scalar = Scalar::from_repr(bytes).unwrap();
        assert_eq!(bytes, scalar.to_bytes());
    }

    /// Basic tests that multiplication works.
    #[test]
    fn multiply() {
        let one = Scalar::one();
        let two = one + &one;
        let three = two + &one;
        let six = three + &three;
        assert_eq!(six, two * &three);

        let minus_two = -two;
        let minus_three = -three;
        assert_eq!(two, -minus_two);

        assert_eq!(minus_three * &minus_two, minus_two * &minus_three);
        assert_eq!(six, minus_two * &minus_three);
    }

    /// Basic tests that scalar inversion works.
    #[test]
    fn invert() {
        let one = Scalar::one();
        let three = one + &one + &one;
        let inv_three = three.invert().unwrap();
        // println!("1/3 = {:x?}", &inv_three);
        assert_eq!(three * &inv_three, one);

        let minus_three = -three;
        // println!("-3 = {:x?}", &minus_three);
        let inv_minus_three = minus_three.invert().unwrap();
        assert_eq!(inv_minus_three, -inv_three);
        // println!("-1/3 = {:x?}", &inv_minus_three);
        assert_eq!(three * &inv_minus_three, -one);
    }

    /// Basic tests that sqrt works.
    #[test]
    fn sqrt() {
        for &n in &[1u64, 4, 9, 16, 25, 36, 49, 64] {
            let scalar = Scalar::from(n);
            let sqrt = scalar.sqrt().unwrap();
            assert_eq!(sqrt.square(), scalar);
        }
    }

    /// Tests that a Scalar can be safely converted to a SecretKey and back
    #[test]
    fn from_ec_secret() {
        let scalar = Scalar::one();
        let secret = SecretKey::from_be_bytes(&scalar.to_bytes()).unwrap();
        let rederived_scalar = Scalar::from(&secret);
        assert_eq!(scalar.0, rederived_scalar.0);
    }

    #[test]
    #[cfg(all(feature = "bits", target_pointer_width = "32"))]
    fn scalar_into_scalarbits() {
        use crate::ScalarBits;

        let minus_one = ScalarBits::from([
            0xfc63_2550,
            0xf3b9_cac2,
            0xa717_9e84,
            0xbce6_faad,
            0xffff_ffff,
            0xffff_ffff,
            0x0000_0000,
            0xffff_ffff,
        ]);

        let scalar_bits = ScalarBits::from(&-Scalar::from(1));
        assert_eq!(minus_one, scalar_bits);
    }

    impl From<&BigUint> for Scalar {
        fn from(x: &BigUint) -> Self {
            debug_assert!(x < &Scalar::modulus_as_biguint());
            let bytes = biguint_to_bytes(x);
            Self::from_repr(bytes.into()).unwrap()
        }
    }

    impl From<BigUint> for Scalar {
        fn from(x: BigUint) -> Self {
            Self::from(&x)
        }
    }

    impl ToBigUint for Scalar {
        fn to_biguint(&self) -> Option<BigUint> {
            Some(bytes_to_biguint(self.to_bytes().as_ref()))
        }
    }

    #[test]
    fn is_high() {
        // 0 is not high
        let high: bool = Scalar::zero().is_high().into();
        assert!(!high);

        // 1 is not high
        let one = 1.to_biguint().unwrap();
        let high: bool = Scalar::from(&one).is_high().into();
        assert!(!high);

        let m = Scalar::modulus_as_biguint();
        let m_by_2 = &m >> 1;

        // M / 2 is not high
        let high: bool = Scalar::from(&m_by_2).is_high().into();
        assert!(!high);

        // M / 2 + 1 is high
        let high: bool = Scalar::from(&m_by_2 + &one).is_high().into();
        assert!(high);

        // MODULUS - 1 is high
        let high: bool = Scalar::from(&m - &one).is_high().into();
        assert!(high);
    }
}<|MERGE_RESOLUTION|>--- conflicted
+++ resolved
@@ -24,15 +24,9 @@
 #[cfg(feature = "bits")]
 use {crate::ScalarBits, elliptic_curve::group::ff::PrimeFieldBits};
 
-<<<<<<< HEAD
-#[cfg(feature = "digest")]
-use ecdsa_core::{elliptic_curve::consts::U32, hazmat::FromDigest, signature::digest::Digest};
-
 #[cfg(test)]
 use num_bigint::{BigUint, ToBigUint};
 
-=======
->>>>>>> a585b24f
 /// Array containing 4 x 64-bit unsigned integers.
 // TODO(tarcieri): replace this entirely with `U256`
 type U64x4 = [u64; 4];
