--- conflicted
+++ resolved
@@ -29,21 +29,10 @@
 hmac = { version = "0.13.0-pre.3", optional = true }
 rand_core = "0.6.4"
 rfc6979 = { version = "=0.5.0-pre.3", optional = true }
-<<<<<<< HEAD
-rand_core = "0.6.4"
-pkcs8 = { version = "0.11.0-pre.0", optional = true }
-sec1 = { version = "0.8.0-pre.1", optional = true }
-der = { version = "0.8.0-pre.0" }
-
-digest = { version = "0.11.0-pre.8", optional = true }
-hkdf = { version = "0.13.0-pre.3", optional = true }
-hmac = { version = "0.13.0-pre.3", optional = true }
-=======
 pkcs8 = { version = "0.11.0-pre.0", optional = true }
 primeorder = { version = "=0.14.0-pre.0", optional = true, path = "../primeorder" }
 sec1 = { version = "0.8.0-pre.1", optional = true }
 signature = { version = "=2.3.0-pre.3", optional = true }
->>>>>>> 72540f89
 
 [dev-dependencies]
 criterion = "0.5"
@@ -58,13 +47,6 @@
 alloc = ["elliptic-curve/alloc", "primeorder?/alloc"]
 std = ["alloc", "elliptic-curve/std", "signature?/std"]
 
-<<<<<<< HEAD
-ecdsa = ["arithmetic", "dep:rfc6979", "dep:signature", "dep:belt-hash"]
-arithmetic = ["dep:primeorder", "elliptic-curve/arithmetic"]
-pem = ["pkcs8", "sec1/pem"]
-pkcs8 = ["dep:pkcs8"]
-ecdh = ["arithmetic", "elliptic-curve/ecdh", "dep:digest", "dep:hkdf", "dep:hmac", "dep:belt-hash", "alloc"]
-=======
 arithmetic = ["dep:primeorder", "elliptic-curve/arithmetic"]
 bits = ["arithmetic", "elliptic-curve/bits"]
 ecdsa = ["arithmetic", "dep:rfc6979", "dep:signature", "dep:belt-hash"]
@@ -73,7 +55,6 @@
 ecdh = ["arithmetic", "elliptic-curve/ecdh", "dep:digest", "dep:hkdf", "dep:hmac", "dep:belt-hash", "alloc"]
 serde = ["elliptic-curve/serde", "primeorder?/serde"]
 test-vectors = ["dep:hex-literal"]
->>>>>>> 72540f89
 
 [[bench]]
 name = "field"
